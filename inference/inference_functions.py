#!/usr/bin/env python
# coding: utf-8

from typing import Union, Optional
import numpy as np
import pandas as pd
from pypesto import Result, Objective, Problem, FD, HistoryOptions, optimize, engine
from tqdm import tqdm

from inference.base_nlme_model import NlmeBaseAmortizer
from inference.helper_functions import create_param_names_opt, create_boundaries_from_prior
from inference.nlme_objective import ObjectiveFunctionNLME


def run_population_optimization(
        individual_model: NlmeBaseAmortizer,
        data: Union[np.ndarray, list[np.ndarray]],
        param_names: Optional[list],
        cov_type: str = 'diag',
        n_multi_starts: int = 1,
        n_samples_opt: int = 100,
        param_bounds: Optional[np.array] = None,
        covariates_bounds: Optional[np.ndarray] = None,
        joint_model_bounds: Optional[np.ndarray] = None,
        covariates: Optional[np.ndarray] = None,
        covariate_mapping: Optional[callable] = None,
        n_covariates_params: int = 0,
        joint_model_term: Optional[callable] = None,
        n_joint_params: int = 0,
        x_fixed_indices: Optional[np.ndarray] = None,
        x_fixed_vals: Optional[np.ndarray] = None,
        huber_loss: Union[bool, float] = False,
        file_name: Optional[str] = None,
        verbose: bool = False,
        trace_record: bool = False,
        pesto_multi_processes: int = 1,
        pesto_optimizer: optimize.Optimizer = optimize.ScipyOptimizer(),
        use_result_as_start: bool = False,
        result: Optional[Result] = None,
        use_njit: bool = True
) -> (Result, ObjectiveFunctionNLME):
    """
    Run optimization for the population parameters.
    :param individual_model: object of class NlmeBaseAmortizer, used to draw samples from the posterior
    :param data: observed data, should be in the same format as the simulator of the individual model
    :param param_names: list of parameter names
    :param cov_type: can be 'diag' or 'cholesky', determines the covariance structure of the population parameters
    :param n_multi_starts: number of starting points for the optimization
    :param n_samples_opt: number of samples used for the optimization
    :param param_bounds: boundaries for the optimization, if not given, they are automatically created from the prior
    :param covariates_bounds: boundaries for the covariates, if not given, they are automatically created from the prior
    :param joint_model_bounds: boundaries for the joint model parameters, if not given, they are automatically created
    :param covariates: covariates used for the population parameters, will be used in the covariate mapping
    :param covariate_mapping: Function that maps the covariates to the population parameters
    :param n_covariates_params: number of parameters that are used for the covariate mapping,
        might be different from the number of covariates
    :param joint_model_term: Function that adds a joint model term to the population loss
    :param n_joint_params: number of parameters that are used for the joint model term
    :param x_fixed_indices: indices of fixed parameters of the objective function
    :param x_fixed_vals: values of fixed parameters of the objective function
    :param huber_loss: if True, use huber loss for the population parameters, huber loss delta is chosen automatically
        (i.e., 1.5 the median of the standard deviation of the posterior samples)
        if float, use huber loss with given delta
    :param file_name: file name for saving the optimization result (should be hdf5 format)
    :param verbose: if True, print some information during the optimization
    :param trace_record: if True, save the trace of the optimization, needs more memory, but might help to debug
    :param pesto_multi_processes: number of processes used for the optimization, should be <= n_multi_starts, since
        parallel processes use the same objective function, i.e. the same samples from the posterior
    :param pesto_optimizer: optimizer used for the optimization, standard is L-BFGS from scipy
    :param use_result_as_start: if True, use the result from a previous optimization as starting point
    :param result: result object from a previous optimization, if given, the optimization is continued
    :param use_njit: whether to use numba to speed up computation, default is True,
        depending on the available cores and infrastructure, numba might be slower than numpy
    :return:  result object from the optimization, objective function used for the optimization
    """
    # set up huber loss if desired
    if isinstance(huber_loss, float):
        print(f"Use huber loss with delta = {huber_loss}.")
        huber_loss_delta = huber_loss
    elif huber_loss:
        # chose delta in a data dependent way
        samples = individual_model.draw_posterior_samples(data, n_samples_opt).reshape(-1, individual_model.n_params)
        huber_loss_delta = np.round((np.median(np.std(samples, axis=0)) * 1.5), 4)
        print(f"Use huber loss with delta = {huber_loss}.")
    else:
        huber_loss_delta = None
    # create objective function
    obj_fun_amortized = ObjectiveFunctionNLME(model_name=individual_model.name,
                                              prior_mean=individual_model.prior_mean,
                                              prior_std=individual_model.prior_std,
                                              covariance_format=cov_type,
                                              prior_type=individual_model.prior_type,
                                              # for uniform prior, since density depends on it
                                              prior_bounds=individual_model.prior_bounds if hasattr(individual_model,
                                                                                                    'prior_bounds') else None,
<<<<<<< HEAD
                                              # if covariates are used
                                              covariates=covariates,
                                              covariate_mapping=covariate_mapping,
                                              n_covariates_params=n_covariates_params,
                                              # for joint models
                                              joint_model_term=joint_model_term,
                                              n_joint_params=n_joint_params,
                                              huber_loss_delta=huber_loss_delta
=======
                                              huber_loss_delta=huber_loss_delta,
                                              use_njit=use_njit
>>>>>>> 6f0e7511
                                              )
    # set up pyPesto
    # create param names from list respecting the parameterization
    if param_names is not None:
        param_names_opt = create_param_names_opt(
            dim=individual_model.amortizer.latent_dim,
            cov_type=cov_type,
            param_names=param_names
        )
    else:
        param_names_opt = None

    # create bounds if none are given
    if param_bounds is None:
        if n_covariates_params > 0:
            assert covariates_bounds is not None, 'bounds for covariates must be given '
            assert covariates_bounds.shape[0] == n_covariates_params, ('bounds for covariates must have same dimension'
                                                                       'as numbers of covariates')
        if n_joint_params > 0:
            assert joint_model_bounds is not None, 'bounds for joint model params must be given '
            assert joint_model_bounds.shape[0] == n_joint_params, (
                    'bounds for covariates must have same dimension'
                    'as numbers of covariates')

        # automatically create boundaries
        param_bounds = create_boundaries_from_prior(
            prior_mean=individual_model.prior_mean,
            prior_std=individual_model.prior_std,
            prior_type=individual_model.prior_type,
            prior_bounds=individual_model.prior_bounds if hasattr(individual_model, 'prior_bounds') else None,
            covariates_bounds=covariates_bounds,  # only used if covariates are used
<<<<<<< HEAD
            joint_model_bounds=joint_model_bounds,
            covariance_format=cov_type
        )
        if param_names_opt is not None:
            assert param_bounds.shape[1] == len(param_names_opt), (f'shape of bounds {param_bounds.shape} and length '
                                                                   f'of list of parameter names '
                                                                   f'({len(param_names_opt)}) does not match.')

    # save optimizer trace if specified, helpful for convergence assessment
=======
            covariance_format=cov_type)

        if covariates_bounds is not None:
            assert covariates_bounds.shape[1] == 2, \
                "covariates_bounds should be a 2d array with shape (2, n_covariates)"
            assert covariates_bounds.shape[0] == n_covariates_params, \
                "covariates_bounds should be a 2d array with shape (2, n_covariates)"

    # save optimizer trace
>>>>>>> 6f0e7511
    history_options = HistoryOptions(trace_record=trace_record)

    if pesto_multi_processes > 1:
        # use multiprocessing, but start serval times with new objective function
        n_runs = n_multi_starts // pesto_multi_processes
        if n_runs == 0:
            # if more processes then starts are given, all use the same objective function
            n_runs = 1
        elif n_runs * pesto_multi_processes < n_multi_starts:
            # if not all starts are used, add one more run
            n_runs += 1
        n_starts_per_run = pesto_multi_processes
        pesto_engine = engine.MultiProcessEngine(pesto_multi_processes)
    else:
        n_runs = n_multi_starts
        n_starts_per_run = 1
        pesto_engine = engine.SingleCoreEngine()

    if pesto_multi_processes >= n_multi_starts:
        print("Warning: pesto_multi_processes >= n_multi_starts. All starts use the same samples from the posterior. "
              "This is not recommended and you should increase 'n_multi_starts'.")

    if result is not None:
        n_old_runs = len(result.optimize_result.list)
    else:
        n_old_runs = 0

    for run_idx in tqdm(range(n_old_runs, n_old_runs + n_runs), disable=not verbose, desc='Multi-start optimization'):
        # run optimization for each starting point with different objective functions (due to sampling)
        # if pesto_multi_processes > 1, same objective function is used for all starting points

        # create objective function with samples
        param_samples = individual_model.draw_posterior_samples(data=data, n_samples=n_samples_opt)
        # update objective function with samples
        obj_fun_amortized.update_param_samples(param_samples=param_samples)

        # sanity check of objective function
        test = obj_fun_amortized(np.ones(len(param_names_opt)))
        assert isinstance(test, float), f"Objective function should return a scalar, but returned {test}."

        pesto_objective = FD(obj=Objective(fun=obj_fun_amortized, x_names=param_names_opt))

        # create pypesto problem
        if use_result_as_start and result is not None:
            # use result from previous optimization as starting point
            print("Use result from previous optimization as starting point.")
            x_guesses = result.optimize_result.x
        else:
            x_guesses = None
        pesto_problem = Problem(objective=pesto_objective,
                                lb=param_bounds[0, :],
                                ub=param_bounds[1, :],
                                x_names=param_names_opt,
                                x_scales=['log'] * len(param_names_opt),
                                x_fixed_indices=x_fixed_indices,
                                x_fixed_vals=x_fixed_vals,
                                x_guesses=x_guesses)
        if verbose and run_idx == n_old_runs:
            pesto_problem.print_parameter_summary()
            df_fixed = pd.DataFrame(pesto_problem.x_fixed_vals,
                                    index=np.array(param_names_opt)[pesto_problem.x_fixed_indices],
                                    columns=['fixed value'])
            print(df_fixed)

        # Run optimizations for different starting values
        result = optimize.minimize(
            problem=pesto_problem,
            result=result,
            optimizer=pesto_optimizer,
            ids=[f"batch_{run_idx}_{i}" for i in range(n_starts_per_run)],
            n_starts=n_starts_per_run,
            engine=pesto_engine,
            history_options=history_options,
            progress_bar=False if pesto_multi_processes <= 1 else verbose,
            filename=file_name if file_name is not None else None,
            overwrite=True if file_name is not None else False)

    # make final objective value comparable across samples
    # always use more samples for final evaluation
    # MC integration error reduces with sqrt(1/n_samples)
    param_samples = individual_model.draw_posterior_samples(data=data, n_samples=n_samples_opt * 10)
    # update objective function with samples
    obj_fun_amortized.update_param_samples(param_samples=param_samples)

    result_list = result.optimize_result.list.copy()
    for res in result_list:
        # check if res is NoneType (failed start)
        if res['x'] is None:
            continue
        res['fval'] = obj_fun_amortized(res['x'])
    setattr(result.optimize_result, "list", result_list)
    result.optimize_result.sort()

    # update objective function with fewer samples (for faster evaluation, e.g. profiling)
    param_samples = individual_model.draw_posterior_samples(data=data, n_samples=n_samples_opt)
    obj_fun_amortized.update_param_samples(param_samples=param_samples)
    return result, obj_fun_amortized<|MERGE_RESOLUTION|>--- conflicted
+++ resolved
@@ -92,8 +92,7 @@
                                               prior_type=individual_model.prior_type,
                                               # for uniform prior, since density depends on it
                                               prior_bounds=individual_model.prior_bounds if hasattr(individual_model,
-                                                                                                    'prior_bounds') else None,
-<<<<<<< HEAD
+                                                                                                'prior_bounds') else None,
                                               # if covariates are used
                                               covariates=covariates,
                                               covariate_mapping=covariate_mapping,
@@ -101,11 +100,8 @@
                                               # for joint models
                                               joint_model_term=joint_model_term,
                                               n_joint_params=n_joint_params,
-                                              huber_loss_delta=huber_loss_delta
-=======
                                               huber_loss_delta=huber_loss_delta,
                                               use_njit=use_njit
->>>>>>> 6f0e7511
                                               )
     # set up pyPesto
     # create param names from list respecting the parameterization
@@ -137,7 +133,6 @@
             prior_type=individual_model.prior_type,
             prior_bounds=individual_model.prior_bounds if hasattr(individual_model, 'prior_bounds') else None,
             covariates_bounds=covariates_bounds,  # only used if covariates are used
-<<<<<<< HEAD
             joint_model_bounds=joint_model_bounds,
             covariance_format=cov_type
         )
@@ -146,18 +141,13 @@
                                                                    f'of list of parameter names '
                                                                    f'({len(param_names_opt)}) does not match.')
 
-    # save optimizer trace if specified, helpful for convergence assessment
-=======
-            covariance_format=cov_type)
-
         if covariates_bounds is not None:
             assert covariates_bounds.shape[1] == 2, \
                 "covariates_bounds should be a 2d array with shape (2, n_covariates)"
             assert covariates_bounds.shape[0] == n_covariates_params, \
                 "covariates_bounds should be a 2d array with shape (2, n_covariates)"
 
-    # save optimizer trace
->>>>>>> 6f0e7511
+    # save optimizer trace if specified, helpful for convergence assessment
     history_options = HistoryOptions(trace_record=trace_record)
 
     if pesto_multi_processes > 1:
