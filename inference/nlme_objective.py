#!/usr/bin/env python
# coding: utf-8

from inspect import signature
from typing import Optional
import numpy as np
from numba import njit, prange
from scipy.linalg import ldl as ldl_decomposition
from scipy.special import logsumexp, erf, gamma


@njit(parallel=True)
def compute_log_integrand_njit(n_sim: int,
                               n_samples: int,
                               log_param_samples: np.ndarray,
                               beta: np.ndarray,  # beta is the mean of the population distribution
                               psi_inverse: np.ndarray,  # psi_inverse is the inverse covariance of the population
                               prior_mean: np.ndarray = None,  # (only really needed for gaussian prior)
                               prior_cov_inverse: Optional[np.ndarray] = None,  # None if uniform prior
                               huber_loss_delta: Optional[float] = None  # TODO: normalization factor missing
                               # 1.5 times the median of the standard deviations
                               ) -> np.ndarray:
    """
        compute log of integrand for Monte Carlo approximation of the expectation
        function is vectorized over simulations and samples ( using numba)
    """
    expectation_approx = np.zeros((n_sim, n_samples))

    # for the huber loss we need the cholesky decomposition of psi_inverse
    # cholesky_psi = None  # is not understood by numba
    if huber_loss_delta is not None and psi_inverse.ndim == 2:
        cholesky_psi = np.linalg.cholesky(psi_inverse)

    for sim_id in prange(n_sim):

        if huber_loss_delta is not None and psi_inverse.ndim == 3:
            # psi_inverse might change for every data point
            cholesky_psi = np.linalg.cholesky(psi_inverse[sim_id])

        for sample_id in prange(n_samples):
            if beta.ndim == 1:
                dif = log_param_samples[sim_id, sample_id] - beta
            else:
                # beta might change for every data point
                dif = log_param_samples[sim_id, sample_id] - beta[sim_id]

            # the prior mean does not change for every data point
            dif_prior = log_param_samples[sim_id, sample_id] - prior_mean

            if huber_loss_delta is None:
                # compute quadratic loss
                # psi_inverse can be either the inverse covariance or the transformed inverse covariance
                if psi_inverse.ndim == 2:
                    # quadratic loss for every data point individually
                    temp_psi = 0.5 * dif.T.dot(psi_inverse).dot(dif)
                else:
                    # if psi_inverse is the transformed inverse covariance,
                    # it changes for every data point
                    temp_psi = 0.5 * dif.T.dot(psi_inverse[sim_id]).dot(dif)
            else:
                # compute huber loss
                dif_psi_norm = np.linalg.norm(dif.T.dot(cholesky_psi))
                if np.abs(dif_psi_norm) <= huber_loss_delta:
                    temp_psi = 0.5 * (dif_psi_norm ** 2)
                else:
                    temp_psi = huber_loss_delta * np.abs(dif_psi_norm) - 0.5 * (huber_loss_delta ** 2)

            if prior_cov_inverse is not None:  # gaussian prior
                temp_sigma = 0.5 * dif_prior.T.dot(prior_cov_inverse).dot(dif_prior)
                expectation_approx[sim_id, sample_id] = temp_sigma - temp_psi
            else:
                # uniform prior
                expectation_approx[sim_id, sample_id] = -temp_psi
    return expectation_approx


def compute_log_integrand(n_sim: int,
                          n_samples: int,
                          log_param_samples: np.ndarray,
                          beta: np.ndarray,  # beta is the mean of the population distribution
                          psi_inverse: np.ndarray,  # psi_inverse is the inverse covariance of the population
                          prior_mean: np.ndarray = None,  # (only really needed for gaussian prior)
                          prior_cov_inverse: Optional[np.ndarray] = None,  # None if uniform prior
                          huber_loss_delta: Optional[float] = None
                          # 1.5 times the median of the standard deviations
                          ) -> np.ndarray:
    """
        compute log of integrand for Monte Carlo approximation of the expectation
        function is vectorized over simulations and samples (faster than using numba for a single simulation)
    """
    log_param_samples_reshaped = log_param_samples.reshape(n_sim * n_samples, log_param_samples.shape[2])

    # beta can be only the means or the transformed means containing covariates
    # if beta is the transformed mean, it changes for every data point (and is repeated for every sample)
    dif = log_param_samples_reshaped - beta
    dif_prior = log_param_samples_reshaped - prior_mean

    if huber_loss_delta is None:
        # compute quadratic loss
        # psi_inverse can be either the inverse covariance or the transformed inverse covariance
        if psi_inverse.ndim == 2:
            # quadratic loss for every data point individually, temp_psi is a vector of length n_sim * n_samples
            temp_psi = 0.5 * (dif.dot(psi_inverse) * dif).sum(axis=1)
        else:
            # if psi_inverse is the transformed inverse covariance,
            # it changes for every data point
            temp_psi = np.zeros(n_sim * n_samples)
            for p_i in range(n_sim):
                start, end = p_i * n_samples, (p_i + 1) * n_samples
                temp_psi[start:end] = 0.5 * (dif[start:end].dot(psi_inverse[p_i]) * dif[start:end]).sum(axis=1)
    else:
        # compute huber loss  # todo: does not work with covariates yet
        cholesky_psi = np.linalg.cholesky(psi_inverse)
        temp_psi = np.zeros(n_sim * n_samples)
        for p_i, params in enumerate(log_param_samples_reshaped):  # todo: not yet vectorized
            dif_huber = params - beta
            dif_psi_norm = np.linalg.norm(dif_huber.T.dot(cholesky_psi))
            if np.abs(dif_psi_norm) <= huber_loss_delta:
                temp_psi[p_i] = 0.5 * dif_psi_norm ** 2
            else:
                temp_psi[p_i] = huber_loss_delta * (np.abs(dif_psi_norm) - 0.5 * huber_loss_delta)

    if prior_cov_inverse is not None:
        temp_sigma = 0.5 * (dif_prior.dot(prior_cov_inverse) * dif_prior).sum(axis=1)
        expectation_approx = temp_sigma - temp_psi
    else:
        expectation_approx = -temp_psi

    return expectation_approx.reshape(n_sim, n_samples)


# define objective class
class ObjectiveFunctionNLME:
    """
    objective function for non-linear mixed effects models with normal population distribution
    prior can be either gaussian or uniform
    """

    def __init__(self,
                 model_name: str,
                 prior_mean: np.ndarray,  # needed for gaussian prior
                 prior_std: Optional[np.ndarray] = None,  # needed for gaussian prior
                 param_samples: Optional[np.ndarray] = None,  # (n_sim, n_samples, n_posterior_params)
                 covariance_format: str = 'diag',
                 covariates: Optional[np.ndarray] = None,
                 covariate_mapping: Optional[callable] = None,
                 n_covariates_params: int = 0,
                 joint_model_term: Optional[callable] = None,
                 n_joint_params: int = 0,
                 correlation_penalty: Optional[float] = None,
                 huber_loss_delta: Optional[float] = None,
                 prior_type: str = 'normal',
                 prior_bounds: Optional[np.ndarray] = None,
                 use_njit: bool = True):
        """

        :param model_name: name of model
        :param prior_mean: numpy array of prior means
        :param prior_std: numpy array of prior standard deviations (only needed for gaussian prior)
        :param param_samples: numpy array of parameter samples (can be updated later via update_param_samples)
        :param covariance_format: either 'diag' or 'cholesky'
        :param covariates: numpy array of covariates
        :param covariate_mapping: function that maps parameters, covariates to distributional parameters
        :param n_covariates_params: number of parameters for covariates function
        :param joint_model_term: additional term used to construct a joint model
        :param correlation_penalty: l1 penalty for correlations
        :param huber_loss_delta: delta for huber loss (e.g. 1.5 times the median of the standard deviations,
                        penalizes outliers more strongly than a normal distribution)
        :param prior_type: either 'normal' or 'uniform'
        :param prior_bounds: numpy array of uniform prior bounds (only needed for uniform prior)
        :param use_njit: whether to use numba to speed up computation, default is True,
            depending on the available cores and infrastructure, numba might be slower than numpy
        """

        self.model_name = model_name
        self.param_samples = param_samples if param_samples is not None else np.empty((1, 1, 1))
        self.covariance_format = covariance_format
        if covariance_format != 'diag' and covariance_format != 'cholesky':
            raise ValueError(f'covariance_format must be either "diag" or "cholesky", but is {covariance_format}')
        self.correlation_penalty = correlation_penalty
        self.huber_loss_delta = huber_loss_delta

        self.prior_type = prior_type
        self.prior_mean = prior_mean
        if prior_type == 'normal':
            self.prior_cov_inverse = np.diag(1. / prior_std ** 2)
            _, logabsdet = np.linalg.slogdet(self.prior_cov_inverse)
            self.constant_prior_term = self.n_sim * 0.5 * (prior_mean.size * 0.5 * np.log(2 * np.pi) - logabsdet)
        elif prior_type == 'uniform':
            # log( (b-a)^n )
            self.prior_cov_inverse = None
            self.constant_prior_term = self.n_sim * np.sum(np.log(np.diff(prior_bounds, axis=1)))
        else:
            raise ValueError(f'prior_type must be either "gaussian" or "uniform", but is {prior_type}')

        # some constants
        self.n_sim, self.n_samples, n_posterior_params = self.param_samples.shape
        # number of parameters for the population distribution (does not include covariates)
        self.param_dim = self.prior_mean.size

        if self.huber_loss_delta is None:
            self.constant_population_term = self.n_sim * self.param_dim * 0.5 * np.log(2 * np.pi)
        else:
            nf = huber_normalizing_factor(delta=self.huber_loss_delta, dim=self.param_dim)
            self.constant_population_term = -self.n_sim * np.log(nf)

        # prepare covariates
        self.covariates = covariates
        # maps samples parameters, covariates to distributional parameters
        self.covariate_mapping = covariate_mapping
        if covariates is not None:
            assert covariate_mapping is not None, '"covariate_mapping" must be specified if covariates are given'
            self.n_covariates_params = n_covariates_params
            assert self.n_covariates_params >= covariates.shape[1], \
                'every covariate must have a parameter (can be fixed)'
            args = list(signature(covariate_mapping).parameters.keys())
            assert 'beta' in args, 'to use a joint model the argument "beta" is expected'
            assert 'psi_inverse' in args, 'to use a joint model the argument "psi_inverse" is expected'
            assert 'covariates' in args, 'to use a joint model the argument "covariates" is expected'
            assert 'covariates_params' in args, 'to use a joint model the argument "covariates_params" is expected'
        else:
            self.n_covariates_params = 0
            self.covariate_mapping = None

        # prepare joint model
        self.joint_model_term = joint_model_term
        self.n_joint_params = n_joint_params
        if joint_model_term is not None:
            args = list(signature(joint_model_term).parameters.keys())
            assert 'param_samples' in args, 'to use a joint model the argument "param_samples" is expected'
            assert 'joint_params' in args, 'to use a joint model the argument "joint_params" is expected'
            assert n_joint_params > 0, 'you need to specify the number of joint model parameters'

        # prepare computation of loss
        self.log_n_samples = np.log(self.n_samples)

        # get indices of parameter types (mean, var, correlation etc.) to construct the right parameter vector
        self.beta_index = range(0, self.param_dim)
        if covariance_format == 'diag':
            last_entry = self.param_dim * 2
        else:
            last_entry = self.param_dim * (self.param_dim - 1) // 2
        self.psi_inv_index = range(self.param_dim, last_entry)
        if self.n_covariates_params > 0:
            self.covariates_index = range(last_entry, last_entry + self.n_covariates_params)
            last_entry = last_entry + self.n_covariates_params
        else:
            self.covariates_index = None
        if self.n_joint_params > 0:
            self.joint_index = range(last_entry, last_entry+self.n_joint_params)
        else:
            self.joint_index = None

        # set function to use numba or numpy
        if use_njit:
            # depending on the available cores and infrastructure, numba might be slower than numpy
            self.compute_log_integrand = compute_log_integrand_njit
        else:
            self.compute_log_integrand = compute_log_integrand

    def update_param_samples(self, param_samples: np.ndarray) -> None:
        """update parameter samples, everything else stays the same"""
        self.param_samples = param_samples
        self.n_sim, self.n_samples, n_posterior_params = param_samples.shape
        self.log_n_samples = np.log(self.n_samples)
        assert n_posterior_params == self.prior_mean.size, 'number of posterior parameters does not match prior'

        if self.n_covariates_params > 0:
            assert self.covariates.shape[0] == self.n_sim, \
                'number of covariates does not match number of simulations'
        return

    def _helper_sum_log_expectation(self,
                                    beta: np.ndarray,
                                    psi_inverse: np.ndarray,
                                    beta_transformed: Optional[np.ndarray] = None,
                                    psi_inverse_transformed: Optional[np.ndarray] = None,
                                    joint_model_params: Optional[np.ndarray] = None,
                                    return_log_integrand: bool = False
                                    ) -> np.ndarray:
        """wrapper function to compute log-sum-exp of second term in objective function with numba"""

        if beta_transformed is None and psi_inverse_transformed is None:
            log_integrand = self.compute_log_integrand(
                n_sim=self.n_sim,
                n_samples=self.n_samples,
                log_param_samples=self.param_samples,
                beta=beta,  # beta is the mean of the population distribution
                psi_inverse=psi_inverse,  # psi_inverse is the inverse covariance of the population distribution
                prior_mean=self.prior_mean,  # (only really needed for gaussian prior)
                prior_cov_inverse=self.prior_cov_inverse,  # None if uniform prior
                huber_loss_delta=self.huber_loss_delta  # optional, only needed for huber loss
            )
        elif beta_transformed is not None and psi_inverse_transformed is None:
            log_integrand = self.compute_log_integrand(
                n_sim=self.n_sim,
                n_samples=self.n_samples,
                log_param_samples=self.param_samples,
                beta=beta_transformed,  # now changes per simulation (and repeated for every sample)
                psi_inverse=psi_inverse,
                prior_mean=self.prior_mean,
                prior_cov_inverse=self.prior_cov_inverse,
                huber_loss_delta=self.huber_loss_delta
            )
        else:  # we assume that psi is never None if beta_transformed is not Non
            log_integrand = self.compute_log_integrand(
                n_sim=self.n_sim,
                n_samples=self.n_samples,
                log_param_samples=self.param_samples,
                beta=beta_transformed,  # now changes per simulation (and repeated for every sample)
                psi_inverse=psi_inverse_transformed,  # now changes per simulation (and repeated for every sample)
                prior_mean=self.prior_mean,
                prior_cov_inverse=self.prior_cov_inverse,
                huber_loss_delta=self.huber_loss_delta
            )

        if self.joint_model_term is not None:
            # compute log of joint model
            log_joint = self.joint_model_term(param_samples=self.param_samples, joint_params=joint_model_params)
            log_integrand += log_joint

        if return_log_integrand:
            return log_integrand

        # log-sum-exp, computes the log of the Monte Carlo approximation of the expectation
        # logsumexp is a stable implementation of log(sum(exp(x)))
        log_sum = logsumexp(log_integrand, axis=1)

        # take sum again over cells/individuals, for each approximation of the expectation subtract log(n_samples)
        sum_log_expectation = np.sum(log_sum) - self.n_sim * self.log_n_samples
        return sum_log_expectation

    # define objective function to minimize parameters
    def __call__(self, vector_params: np.ndarray) -> float:
        # build mean, covariance matrix and vector of parameters for covariates / joint model
        (beta, psi_inverse, psi_inverse_vector,
         covariates_params, joint_model_params) = self.get_params(vector_params=vector_params)

        # include covariates
        if self.n_covariates_params > 0:
            # beta transformed is now a mean depending on the covariates, thus changing for every data point
            transformed_params = self.covariate_mapping(
                beta=beta.copy(),
                psi_inverse=psi_inverse.copy(),
                covariates=self.covariates,
                covariate_params=covariates_params
            )
            # if mapping returns a tuple, the first entry is beta, the second psi_inverse
            # if not the mapping only returns beta
            if isinstance(transformed_params, tuple):
                beta_transformed, psi_inverse_transformed = transformed_params
                # compute parts of the loss
                # now we need to compute the determinant of every psi_inverse for every data point
                det_term = 0
                for sim_idx in range(self.n_sim):
                    _, logabsdet = np.linalg.slogdet(psi_inverse_transformed[sim_idx])
                    det_term += 0.5 * logabsdet
            else:
                beta_transformed, psi_inverse_transformed = transformed_params, None
                # compute parts of the loss
                _, logabsdet = np.linalg.slogdet(psi_inverse)
                det_term = self.n_sim * 0.5 * logabsdet

            # beta_transformed is per simulation
            # we need them in the form of simulation x samples
            beta_transformed = np.repeat(beta_transformed, self.n_samples, axis=0)
        else:
            beta_transformed, psi_inverse_transformed = None, None
            # compute parts of the loss
            _, logabsdet = np.linalg.slogdet(psi_inverse)
            det_term = self.n_sim * 0.5 * logabsdet

        # compute the loss
        # gaussian prior: constant_prior_term is _log_sqrt_det of prior covariance
        # uniform prior: constant_prior_term is log of (b-a)^n and constant from gaussian population density
<<<<<<< HEAD
        part_one = self.n_sim * self.constant_prior_term + det_term
        if self.huber_loss_delta is not None:
            part_one += self.huber_constant
        expectation_log_sum = self._helper_sum_log_expectation(
            beta=beta,
            psi_inverse=psi_inverse,
            beta_transformed=beta_transformed,
            psi_inverse_transformed=psi_inverse_transformed,
            joint_model_params=joint_model_params
        )
=======
        part_one = self.constant_population_term + det_term + self.constant_prior_term
        expectation_log_sum = self._helper_sum_log_expectation(beta, psi_inverse,
                                                               beta_transformed, psi_inverse_transformed)
>>>>>>> 38dbc5e6

        # compute negative log-likelihood
        nll = -(part_one + expectation_log_sum)

        # add l1 penalty for correlations
        if self.correlation_penalty is not None:
            # the first param_dim entries of psi_inverse_vector are the variances
            nll += self.correlation_penalty * np.sum(np.abs(psi_inverse_vector[self.param_dim:]))
        return nll

    def get_params(self, vector_params: np.ndarray) -> (np.ndarray, np.ndarray, np.ndarray,
                                                        Optional[np.ndarray], Optional[np.ndarray]):
        # get parameter vectors
        # vector_params = (beta, psi_inverse_vector, covariates_params, joint_params)
        # covariates_params and joint_params might be missing

        beta = vector_params[self.beta_index]
        psi_inverse_vector = vector_params[self.psi_inv_index]
        psi_inverse = get_inverse_covariance(psi_inverse_vector,
                                             covariance_format=self.covariance_format,
                                             param_dim=self.param_dim)

        if self.covariates_index is not None:
            covariates_params = vector_params[self.covariates_index]
        else:
            covariates_params = None

        if self.joint_index is not None:
            joint_params = vector_params[self.joint_index]
        else:
            joint_params = None
        return beta, psi_inverse, psi_inverse_vector, covariates_params, joint_params

    def get_inverse_covariance_vector(self, psi: np.ndarray) -> np.ndarray:
        if self.covariance_format == 'diag':
            # psi = log of diagonal entries since entries must be positive
            psi_inv_vector = -np.log(psi.diagonal())
        else:
            # 'cholesky'
            # triangular matrix to vector
            psi_inv = np.linalg.inv(psi)
            lu, d, perm = ldl_decomposition(psi_inv)
            psi_inv_lower = lu[perm, :][np.tril_indices(self.param_dim, k=-1)]
            psi_inv_vector = np.concatenate((np.log(d.diagonal()), psi_inv_lower))
        return psi_inv_vector

    def estimate_mc_integration_variance(self, vector_params: np.ndarray) -> (np.ndarray, np.ndarray):
        """estimate variance of Monte Carlo approximation of the expectation"""
        # build mean, covariance matrix and vector of parameters for covariates / joint model
        (beta, psi_inverse, psi_inverse_vector,
         covariates_params, joint_model_params) = self.get_params(vector_params=vector_params)

        # include covariates
        # include covariates
        if self.n_covariates_params > 0:
            # beta transformed is now a mean depending on the covariates, thus changing for every data point
            transformed_params = self.covariate_mapping(
                beta=beta.copy(),
                psi_inverse=psi_inverse.copy(),
                covariates=self.covariates,
                covariate_params=covariates_params
            )
            # if mapping returns a tuple, the first entry is beta, the second psi_inverse
            # if not the mapping only returns beta
            if isinstance(transformed_params, tuple):
                beta_transformed, psi_inverse_transformed = transformed_params
            else:
                beta_transformed, psi_inverse_transformed = transformed_params, None

            # beta_transformed is per simulation
            # we need them in the form of simulation x samples
            beta_transformed = np.repeat(beta_transformed, self.n_samples, axis=0)
        else:
            beta_transformed, psi_inverse_transformed = None, None

        # compute parts of loss
        log_integrand = self._helper_sum_log_expectation(
            beta=beta,
            psi_inverse=psi_inverse,
            beta_transformed=beta_transformed,
            psi_inverse_transformed=psi_inverse_transformed,
            joint_model_params=joint_model_params,
            return_log_integrand=True
        )
        integrand = np.exp(log_integrand)  # sim x samples

        # log-sum-exp, computes the log of the Monte Carlo approximation of the expectation
        # logsumexp is a stable implementation of log(sum(exp(x)))
        log_expectation = logsumexp(log_integrand, axis=1) - self.log_n_samples
        expectation = np.exp(log_expectation)  # expectation per simulation

        # unbiased estimator of variance of Monte Carlo approximation for each simulation
        var = 1 / (self.n_samples - 1) * np.sum((integrand - expectation[:, np.newaxis]) ** 2, axis=1)  # sim x samples
        error_estimate = np.sqrt(var) / np.sqrt(self.n_samples)
        return var, error_estimate, expectation


def get_inverse_covariance(psi_inverse_vector: np.ndarray,
                           covariance_format: str,
                           param_dim: int) -> np.ndarray:
    if covariance_format == 'diag':
        # psi = log of diagonal entries since entries must be positive
        psi_inverse = np.diag(np.exp(psi_inverse_vector))
    else:
        # matrix is 'cholesky'
        # vector to triangular matrix
        psi_inverse_lower = np.zeros((param_dim, param_dim))
        psi_inverse_lower[np.diag_indices(param_dim)] = 1
        psi_inverse_lower[np.tril_indices(param_dim, k=-1)] = psi_inverse_vector[param_dim:]

        psi_inverse_diag = np.diag(np.exp(psi_inverse_vector[:param_dim]))
        psi_inverse = psi_inverse_lower.dot(psi_inverse_diag).dot(psi_inverse_lower.T)
    return psi_inverse


def get_covariance(psi_inverse_vector: np.ndarray,
                   covariance_format: str,
                   param_dim: int) -> np.ndarray:
    inverse_covariance = get_inverse_covariance(psi_inverse_vector,
                                                covariance_format=covariance_format,
                                                param_dim=param_dim)
    psi = np.linalg.inv(inverse_covariance)
    return psi


def a(n: int, delta: float) -> float:
    if n == 0:
        return np.sqrt(np.pi / 2) * erf(delta / np.sqrt(2))
    elif n == 1:
        return 1 - np.exp(delta**2 / 2)
    else:
        return -(delta**(n-1)) * np.exp(-delta**2 / 2) + (n - 1) * a(n - 2, delta)


def b(n: int, delta: float) -> float:
    if n == 0:
        return np.exp(-delta**2) / delta
    else:
        return (delta**(n-1)) * np.exp(-delta**2) + n * b(n - 1, delta)


def sphere_volume(dim: int, r: float = 1.0) -> float:
    return (np.pi**(dim / 2)) / gamma(dim / 2 + 1) * (r**dim)


def huber_normalizing_factor(delta: float, dim: int) -> float:
    """normalizing factor for huber loss"""
    ad = a(dim - 1, delta)
    bd = b(dim - 1, delta)
    sphere_d_minus_1 = sphere_volume(dim - 1)
    return abs(sphere_d_minus_1) * (ad + np.exp(delta ** 2 / 2) * bd)<|MERGE_RESOLUTION|>--- conflicted
+++ resolved
@@ -373,10 +373,7 @@
         # compute the loss
         # gaussian prior: constant_prior_term is _log_sqrt_det of prior covariance
         # uniform prior: constant_prior_term is log of (b-a)^n and constant from gaussian population density
-<<<<<<< HEAD
         part_one = self.n_sim * self.constant_prior_term + det_term
-        if self.huber_loss_delta is not None:
-            part_one += self.huber_constant
         expectation_log_sum = self._helper_sum_log_expectation(
             beta=beta,
             psi_inverse=psi_inverse,
@@ -384,11 +381,6 @@
             psi_inverse_transformed=psi_inverse_transformed,
             joint_model_params=joint_model_params
         )
-=======
-        part_one = self.constant_population_term + det_term + self.constant_prior_term
-        expectation_log_sum = self._helper_sum_log_expectation(beta, psi_inverse,
-                                                               beta_transformed, psi_inverse_transformed)
->>>>>>> 38dbc5e6
 
         # compute negative log-likelihood
         nll = -(part_one + expectation_log_sum)
