#!/usr/bin/env python
# coding: utf-8

from inspect import signature
from typing import Optional
import numpy as np
from numba import njit, prange
from scipy.linalg import ldl as ldl_decomposition
from scipy.special import logsumexp, erf, gamma


@njit(parallel=True)
def compute_log_integrand_njit(n_sim: int,
                               n_samples: int,
                               log_param_samples: np.ndarray,
                               beta: np.ndarray,  # beta is the mean of the population distribution
                               psi_inverse: np.ndarray,  # psi_inverse is the inverse covariance of the population
                               prior_mean: np.ndarray = None,  # (only really needed for gaussian prior)
                               prior_cov_inverse: Optional[np.ndarray] = None,  # None if uniform prior
                               huber_loss_delta: Optional[float] = None  # TODO: normalization factor missing
                               # 1.5 times the median of the standard deviations
                               ) -> np.ndarray:
    """
        compute log of integrand for Monte Carlo approximation of the expectation
        function is vectorized over simulations and samples ( using numba)
    """
    expectation_approx = np.zeros((n_sim, n_samples))

    # for the huber loss we need the cholesky decomposition of psi_inverse
    # cholesky_psi = None  # is not understood by numba
    if huber_loss_delta is not None and psi_inverse.ndim == 2:
        cholesky_psi = np.linalg.cholesky(psi_inverse)

    for sim_id in prange(n_sim):

        if huber_loss_delta is not None and psi_inverse.ndim == 3:
            # psi_inverse might change for every data point
            cholesky_psi = np.linalg.cholesky(psi_inverse[sim_id])

        for sample_id in prange(n_samples):
            if beta.ndim == 1:
                dif = log_param_samples[sim_id, sample_id] - beta
            else:
                # beta might change for every data point
                dif = log_param_samples[sim_id, sample_id] - beta[sim_id]

            # the prior mean does not change for every data point
            dif_prior = log_param_samples[sim_id, sample_id] - prior_mean

            if huber_loss_delta is None:
                # compute quadratic loss
                # psi_inverse can be either the inverse covariance or the transformed inverse covariance
                if psi_inverse.ndim == 2:
                    # quadratic loss for every data point individually
                    temp_psi = 0.5 * dif.T.dot(psi_inverse).dot(dif)
                else:
                    # if psi_inverse is the transformed inverse covariance,
                    # it changes for every data point
                    temp_psi = 0.5 * dif.T.dot(psi_inverse[sim_id]).dot(dif)
            else:
                # compute huber loss
                dif_psi_norm = np.linalg.norm(dif.T.dot(cholesky_psi))
                if np.abs(dif_psi_norm) <= huber_loss_delta:
                    temp_psi = 0.5 * (dif_psi_norm ** 2)
                else:
                    temp_psi = huber_loss_delta * np.abs(dif_psi_norm) - 0.5 * (huber_loss_delta ** 2)

            if prior_cov_inverse is not None:  # gaussian prior
                temp_sigma = 0.5 * dif_prior.T.dot(prior_cov_inverse).dot(dif_prior)
                expectation_approx[sim_id, sample_id] = temp_sigma - temp_psi
            else:
                # uniform prior
                expectation_approx[sim_id, sample_id] = -temp_psi
    return expectation_approx


def compute_log_integrand(n_sim: int,
                          n_samples: int,
                          log_param_samples: np.ndarray,
                          beta: np.ndarray,  # beta is the mean of the population distribution
                          psi_inverse: np.ndarray,  # psi_inverse is the inverse covariance of the population
                          prior_mean: np.ndarray = None,  # (only really needed for gaussian prior)
                          prior_cov_inverse: Optional[np.ndarray] = None,  # None if uniform prior
                          huber_loss_delta: Optional[float] = None
                          # 1.5 times the median of the standard deviations
                          ) -> np.ndarray:
    """
        compute log of integrand for Monte Carlo approximation of the expectation
        function is vectorized over simulations and samples (faster than using numba for a single simulation)
    """
    log_param_samples_reshaped = log_param_samples.reshape(n_sim * n_samples, log_param_samples.shape[2])

    # beta can be only the means or the transformed means containing covariates
    # if beta is the transformed mean, it changes for every data point (and is repeated for every sample)
    dif = log_param_samples_reshaped - beta
    dif_prior = log_param_samples_reshaped - prior_mean

    if huber_loss_delta is None:
        # compute quadratic loss
        # psi_inverse can be either the inverse covariance or the transformed inverse covariance
        if psi_inverse.ndim == 2:
            # quadratic loss for every data point individually, temp_psi is a vector of length n_sim * n_samples
            temp_psi = 0.5 * (dif.dot(psi_inverse) * dif).sum(axis=1)
        else:
            # if psi_inverse is the transformed inverse covariance,
            # it changes for every data point
            temp_psi = np.zeros(n_sim * n_samples)
            for p_i in range(n_sim):
                start, end = p_i * n_samples, (p_i + 1) * n_samples
                temp_psi[start:end] = 0.5 * (dif[start:end].dot(psi_inverse[p_i]) * dif[start:end]).sum(axis=1)
    else:
        # compute huber loss  # todo: does not work with covariates yet
        cholesky_psi = np.linalg.cholesky(psi_inverse)
        temp_psi = np.zeros(n_sim * n_samples)
        for p_i, params in enumerate(log_param_samples_reshaped):  # todo: not yet vectorized
            dif_huber = params - beta
            dif_psi_norm = np.linalg.norm(dif_huber.T.dot(cholesky_psi))
            if np.abs(dif_psi_norm) <= huber_loss_delta:
                temp_psi[p_i] = 0.5 * dif_psi_norm ** 2
            else:
                temp_psi[p_i] = huber_loss_delta * (np.abs(dif_psi_norm) - 0.5 * huber_loss_delta)

    if prior_cov_inverse is not None:
        temp_sigma = 0.5 * (dif_prior.dot(prior_cov_inverse) * dif_prior).sum(axis=1)
        expectation_approx = temp_sigma - temp_psi
    else:
        expectation_approx = -temp_psi

    return expectation_approx.reshape(n_sim, n_samples)


# define objective class
class ObjectiveFunctionNLME:
    """
    objective function for non-linear mixed effects models with normal population distribution
    prior can be either gaussian or uniform
    """

    def __init__(self,
                 model_name: str,
                 prior_mean: np.ndarray,  # needed for gaussian prior
                 prior_std: Optional[np.ndarray] = None,  # needed for gaussian prior
                 param_samples: Optional[np.ndarray] = None,  # (n_sim, n_samples, n_posterior_params)
                 covariance_format: str = 'diag',
                 covariates: Optional[np.ndarray] = None,
                 covariate_mapping: Optional[callable] = None,
                 n_covariates_params: int = 0,
                 joint_model_term: Optional[callable] = None,
                 n_joint_params: int = 0,
                 correlation_penalty: Optional[float] = None,
                 huber_loss_delta: Optional[float] = None,
                 prior_type: str = 'normal',
                 prior_bounds: Optional[np.ndarray] = None,
                 use_njit: bool = True):
        """

        :param model_name: name of model
        :param prior_mean: numpy array of prior means
        :param prior_std: numpy array of prior standard deviations (only needed for gaussian prior)
        :param param_samples: numpy array of parameter samples (can be updated later via update_param_samples)
        :param covariance_format: either 'diag' or 'cholesky'
        :param covariates: numpy array of covariates
        :param covariate_mapping: function that maps parameters, covariates to distributional parameters
        :param n_covariates_params: number of parameters for covariates function
        :param joint_model_term: additional term used to construct a joint model
        :param correlation_penalty: l1 penalty for correlations
        :param huber_loss_delta: delta for huber loss (e.g. 1.5 times the median of the standard deviations,
                        penalizes outliers more strongly than a normal distribution)
        :param prior_type: either 'normal' or 'uniform'
        :param prior_bounds: numpy array of uniform prior bounds (only needed for uniform prior)
        :param use_njit: whether to use numba to speed up computation, default is True,
            depending on the available cores and infrastructure, numba might be slower than numpy
        """

        self.model_name = model_name
        self.param_samples = param_samples if param_samples is not None else np.empty((1, 1, 1))
        self.covariance_format = covariance_format
        if covariance_format != 'diag' and covariance_format != 'cholesky':
            raise ValueError(f'covariance_format must be either "diag" or "cholesky", but is {covariance_format}')
        self.correlation_penalty = correlation_penalty
        self.huber_loss_delta = huber_loss_delta

        self.prior_type = prior_type
        self.prior_mean = prior_mean
        if prior_type == 'normal':
            self.prior_cov_inverse = np.diag(1. / prior_std ** 2)
            _, logabsdet = np.linalg.slogdet(self.prior_cov_inverse)
            self.constant_prior_term = - 0.5 * logabsdet
        elif prior_type == 'uniform':
            # log( (b-a)^n )
            self.prior_cov_inverse = None
            self.constant_prior_term = np.sum(np.log(np.diff(prior_bounds, axis=1)))
            # gaussian population density constant now does not cancel out
            # add constant to make approximations more comparable
            self.constant_prior_term += -prior_mean.size * 0.5 * np.log(2 * np.pi)
        else:
            raise ValueError(f'prior_type must be either "gaussian" or "uniform", but is {prior_type}')

        # some constants
        self.n_sim, self.n_samples, n_posterior_params = self.param_samples.shape
        # number of parameters for the population distribution (does not include covariates)
        self.param_dim = self.prior_mean.size

        if self.huber_loss_delta is not None:
            nf = huber_normalizing_factor(delta=self.huber_loss_delta, dim=self.param_dim)
            # now normalising constants do not cancel out
            prior_term = self.n_sim * self.param_dim/2 * np.log(2*np.pi)
            self.huber_constant = -(self.n_sim * np.log(nf)) + prior_term

        # prepare covariates
        self.covariates = covariates
        # maps samples parameters, covariates to distributional parameters
        self.covariate_mapping = covariate_mapping
        if covariates is not None:
            assert covariate_mapping is not None, '"covariate_mapping" must be specified if covariates are given'
            self.n_covariates_params = n_covariates_params
            assert self.n_covariates_params >= covariates.shape[1], \
                'every covariate must have a parameter (can be fixed)'
            args = list(signature(covariate_mapping).parameters.keys())
            assert 'beta' in args, 'to use a joint model the argument "beta" is expected'
            assert 'psi_inverse' in args, 'to use a joint model the argument "psi_inverse" is expected'
            assert 'covariates' in args, 'to use a joint model the argument "covariates" is expected'
            assert 'covariates_params' in args, 'to use a joint model the argument "covariates_params" is expected'
        else:
            self.n_covariates_params = 0
            self.covariate_mapping = None

        # prepare joint model
        self.joint_model_term = joint_model_term
        self.n_joint_params = n_joint_params
        if joint_model_term is not None:
            args = list(signature(joint_model_term).parameters.keys())
            assert 'param_samples' in args, 'to use a joint model the argument "param_samples" is expected'
            assert 'joint_params' in args, 'to use a joint model the argument "joint_params" is expected'
            assert n_joint_params > 0, 'you need to specify the number of joint model parameters'

        # prepare computation of loss
        self.log_n_samples = np.log(self.n_samples)

        # get indices of parameter types (mean, var, correlation etc.) to construct the right parameter vector
        self.beta_index = range(0, self.param_dim)
        if covariance_format == 'diag':
            last_entry = self.param_dim * 2
        else:
            last_entry = self.param_dim * (self.param_dim - 1) // 2
        self.psi_inv_index = range(self.param_dim, last_entry)
        if self.n_covariates_params > 0:
            self.covariates_index = range(last_entry, last_entry + self.n_covariates_params)
            last_entry = last_entry + self.n_covariates_params
        else:
            self.covariates_index = None
        if self.n_joint_params > 0:
            self.joint_index = range(last_entry, last_entry+self.n_joint_params)
        else:
            self.joint_index = None

        # set function to use numba or numpy
        if use_njit:
            # depending on the available cores and infrastructure, numba might be slower than numpy
            self.compute_log_integrand = compute_log_integrand_njit
        else:
            self.compute_log_integrand = compute_log_integrand

    def update_param_samples(self, param_samples: np.ndarray) -> None:
        """update parameter samples, everything else stays the same"""
        self.param_samples = param_samples
        self.n_sim, self.n_samples, n_posterior_params = param_samples.shape
        self.log_n_samples = np.log(self.n_samples)
        assert n_posterior_params == self.prior_mean.size, 'number of posterior parameters does not match prior'

        if self.n_covariates_params > 0:
            assert self.covariates.shape[0] == self.n_sim, \
                'number of covariates does not match number of simulations'
        return

    def _helper_sum_log_expectation(self,
                                    beta: np.ndarray,
                                    psi_inverse: np.ndarray,
                                    beta_transformed: Optional[np.ndarray] = None,
                                    psi_inverse_transformed: Optional[np.ndarray] = None,
                                    joint_model_params: Optional[np.ndarray] = None,
                                    return_log_integrand: bool = False
                                    ) -> np.ndarray:
        """wrapper function to compute log-sum-exp of second term in objective function with numba"""

        if beta_transformed is None and psi_inverse_transformed is None:
            log_integrand = self.compute_log_integrand(
                n_sim=self.n_sim,
                n_samples=self.n_samples,
                log_param_samples=self.param_samples,
                beta=beta,  # beta is the mean of the population distribution
                psi_inverse=psi_inverse,  # psi_inverse is the inverse covariance of the population distribution
                prior_mean=self.prior_mean,  # (only really needed for gaussian prior)
                prior_cov_inverse=self.prior_cov_inverse,  # None if uniform prior
                huber_loss_delta=self.huber_loss_delta  # optional, only needed for huber loss
            )
        elif beta_transformed is not None and psi_inverse_transformed is None:
            log_integrand = self.compute_log_integrand(
                n_sim=self.n_sim,
                n_samples=self.n_samples,
                log_param_samples=self.param_samples,
                beta=beta_transformed,  # now changes per simulation (and repeated for every sample)
                psi_inverse=psi_inverse,
                prior_mean=self.prior_mean,
                prior_cov_inverse=self.prior_cov_inverse,
                huber_loss_delta=self.huber_loss_delta
            )
        else:  # we assume that psi is never None if beta_transformed is not Non
            log_integrand = self.compute_log_integrand(
                n_sim=self.n_sim,
                n_samples=self.n_samples,
                log_param_samples=self.param_samples,
                beta=beta_transformed,  # now changes per simulation (and repeated for every sample)
                psi_inverse=psi_inverse_transformed,  # now changes per simulation (and repeated for every sample)
                prior_mean=self.prior_mean,
                prior_cov_inverse=self.prior_cov_inverse,
                huber_loss_delta=self.huber_loss_delta
            )

        if self.joint_model_term is not None:
            # compute log of joint model
            log_joint = self.joint_model_term(param_samples=self.param_samples, joint_params=joint_model_params)
            log_integrand += log_joint

        if return_log_integrand:
            return log_integrand

        # log-sum-exp, computes the log of the Monte Carlo approximation of the expectation
        # logsumexp is a stable implementation of log(sum(exp(x)))
        log_sum = logsumexp(log_integrand, axis=1)

        # take sum again over cells/individuals, for each approximation of the expectation subtract log(n_samples)
        sum_log_expectation = np.sum(log_sum) - self.n_sim * self.log_n_samples
        return sum_log_expectation

    # define objective function to minimize parameters
    def __call__(self, vector_params: np.ndarray) -> float:
        # build mean, covariance matrix and vector of parameters for covariates / joint model
        (beta, psi_inverse, psi_inverse_vector,
         covariates_params, joint_model_params) = self.get_params(vector_params=vector_params)

        # include covariates
        if self.n_covariates_params > 0:
            # beta transformed is now a mean depending on the covariates, thus changing for every data point
            transformed_params = self.covariate_mapping(
                beta=beta.copy(),
                psi_inverse=psi_inverse.copy(),
                covariates=self.covariates,
                covariate_params=covariates_params
            )
            # if mapping returns a tuple, the first entry is beta, the second psi_inverse
            # if not the mapping only returns beta
            if isinstance(transformed_params, tuple):
                beta_transformed, psi_inverse_transformed = transformed_params
                # compute parts of the loss
                # now we need to compute the determinant of every psi_inverse for every data point
                det_term = 0
                for sim_idx in range(self.n_sim):
                    _, logabsdet = np.linalg.slogdet(psi_inverse_transformed[sim_idx])
                    det_term += logabsdet
            else:
                beta_transformed, psi_inverse_transformed = transformed_params, None
                # compute parts of the loss
                _, logabsdet = np.linalg.slogdet(psi_inverse)
                det_term = self.n_sim * logabsdet

            # beta_transformed is per simulation
            # we need them in the form of simulation x samples
            beta_transformed = np.repeat(beta_transformed, self.n_samples, axis=0)
        else:
            beta_transformed, psi_inverse_transformed = None, None
            # compute parts of the loss
            _, logabsdet = np.linalg.slogdet(psi_inverse)
            det_term = self.n_sim * logabsdet

        # compute the loss
        # gaussian prior: constant_prior_term is _log_sqrt_det of prior covariance
        # uniform prior: constant_prior_term is log of (b-a)^n and constant from gaussian population density
        part_one = self.n_sim * self.constant_prior_term + det_term
<<<<<<< HEAD
        expectation_log_sum = self._helper_sum_log_expectation(
            beta=beta,
            psi_inverse=psi_inverse,
            beta_transformed=beta_transformed,
            psi_inverse_transformed=psi_inverse_transformed,
            joint_model_params=joint_model_params
        )
=======
        if self.huber_loss_delta is not None:
            part_one += self.huber_constant
        expectation_log_sum = self._helper_sum_log_expectation(beta, psi_inverse,
                                                               beta_transformed, psi_inverse_transformed)
>>>>>>> fba155fe

        # compute negative log-likelihood
        nll = -(part_one + expectation_log_sum)

        # add l1 penalty for correlations
        if self.correlation_penalty is not None:
            # the first param_dim entries of psi_inverse_vector are the variances
            nll += self.correlation_penalty * np.sum(np.abs(psi_inverse_vector[self.param_dim:]))
        return nll

    def get_params(self, vector_params: np.ndarray) -> (np.ndarray, np.ndarray, np.ndarray,
                                                        Optional[np.ndarray], Optional[np.ndarray]):
        # get parameter vectors
        # vector_params = (beta, psi_inverse_vector, covariates_params, joint_params)
        # covariates_params and joint_params might be missing

        beta = vector_params[self.beta_index]
        psi_inverse_vector = vector_params[self.psi_inv_index]
        psi_inverse = get_inverse_covariance(psi_inverse_vector,
                                             covariance_format=self.covariance_format,
                                             param_dim=self.param_dim)

        if self.covariates_index is not None:
            covariates_params = vector_params[self.covariates_index]
        else:
            covariates_params = None

        if self.joint_index is not None:
            joint_params = vector_params[self.joint_index]
        else:
            joint_params = None
        return beta, psi_inverse, psi_inverse_vector, covariates_params, joint_params

    def get_inverse_covariance_vector(self, psi: np.ndarray) -> np.ndarray:
        if self.covariance_format == 'diag':
            # psi = log of diagonal entries since entries must be positive
            psi_inv_vector = -np.log(psi.diagonal())
        else:
            # 'cholesky'
            # triangular matrix to vector
            psi_inv = np.linalg.inv(psi)
            lu, d, perm = ldl_decomposition(psi_inv)
            psi_inv_lower = lu[perm, :][np.tril_indices(self.param_dim, k=-1)]
            psi_inv_vector = np.concatenate((np.log(d.diagonal()), psi_inv_lower))
        return psi_inv_vector

    def estimate_mc_integration_variance(self, vector_params: np.ndarray) -> (np.ndarray, np.ndarray):
        """estimate variance of Monte Carlo approximation of the expectation"""
        # build mean, covariance matrix and vector of parameters for covariates / joint model
        (beta, psi_inverse, psi_inverse_vector,
         covariates_params, joint_model_params) = self.get_params(vector_params=vector_params)

        # include covariates
        # include covariates
        if self.n_covariates_params > 0:
            # beta transformed is now a mean depending on the covariates, thus changing for every data point
            transformed_params = self.covariate_mapping(
                beta=beta.copy(),
                psi_inverse=psi_inverse.copy(),
                covariates=self.covariates,
                covariate_params=covariates_params
            )
            # if mapping returns a tuple, the first entry is beta, the second psi_inverse
            # if not the mapping only returns beta
            if isinstance(transformed_params, tuple):
                beta_transformed, psi_inverse_transformed = transformed_params
            else:
                beta_transformed, psi_inverse_transformed = transformed_params, None

            # beta_transformed is per simulation
            # we need them in the form of simulation x samples
            beta_transformed = np.repeat(beta_transformed, self.n_samples, axis=0)
        else:
            beta_transformed, psi_inverse_transformed = None, None

        # compute parts of loss
        log_integrand = self._helper_sum_log_expectation(
            beta=beta,
            psi_inverse=psi_inverse,
            beta_transformed=beta_transformed,
            psi_inverse_transformed=psi_inverse_transformed,
            joint_model_params=joint_model_params,
            return_log_integrand=True
        )
        integrand = np.exp(log_integrand)  # sim x samples

        # log-sum-exp, computes the log of the Monte Carlo approximation of the expectation
        # logsumexp is a stable implementation of log(sum(exp(x)))
        log_expectation = logsumexp(log_integrand, axis=1) - self.log_n_samples
        expectation = np.exp(log_expectation)  # expectation per simulation

        # unbiased estimator of variance of Monte Carlo approximation for each simulation
        var = 1 / (self.n_samples - 1) * np.sum((integrand - expectation[:, np.newaxis]) ** 2, axis=1)  # sim x samples
        error_estimate = np.sqrt(var) / np.sqrt(self.n_samples)
        return var, error_estimate, expectation


def get_inverse_covariance(psi_inverse_vector: np.ndarray,
                           covariance_format: str,
                           param_dim: int) -> np.ndarray:
    if covariance_format == 'diag':
        # psi = log of diagonal entries since entries must be positive
        psi_inverse = np.diag(np.exp(psi_inverse_vector))
    else:
        # matrix is 'cholesky'
        # vector to triangular matrix
        psi_inverse_lower = np.zeros((param_dim, param_dim))
        psi_inverse_lower[np.diag_indices(param_dim)] = 1
        psi_inverse_lower[np.tril_indices(param_dim, k=-1)] = psi_inverse_vector[param_dim:]

        psi_inverse_diag = np.diag(np.exp(psi_inverse_vector[:param_dim]))
        psi_inverse = psi_inverse_lower.dot(psi_inverse_diag).dot(psi_inverse_lower.T)
    return psi_inverse


def get_covariance(psi_inverse_vector: np.ndarray,
                   covariance_format: str,
                   param_dim: int) -> np.ndarray:
    inverse_covariance = get_inverse_covariance(psi_inverse_vector,
                                                covariance_format=covariance_format,
                                                param_dim=param_dim)
    psi = np.linalg.inv(inverse_covariance)
    return psi


def a(n: int, delta: float) -> float:
    if n == 0:
        return np.sqrt(np.pi / 2) * erf(delta / np.sqrt(2))
    elif n == 1:
        return 1 - np.exp(delta**2 / 2)
    else:
        return -(delta**(n-1)) * np.exp(-delta**2 / 2) + (n - 1) * a(n - 2, delta)


def b(n: int, delta: float) -> float:
    if n == 0:
        return np.exp(-delta**2) / delta
    else:
        return (delta**(n-1)) * np.exp(-delta**2) + n * b(n - 1, delta)


def sphere_volume(dim: int, r: float = 1.0) -> float:
    return (np.pi**(dim / 2)) / gamma(dim / 2 + 1) * (r**dim)


def huber_normalizing_factor(delta: float, dim: int) -> float:
    """normalizing factor for huber loss"""
    ad = a(dim - 1, delta)
    bd = b(dim - 1, delta)
    sphere_d_minus_1 = sphere_volume(dim - 1)
    return abs(sphere_d_minus_1) * (ad + np.exp(delta ** 2 / 2) * bd)<|MERGE_RESOLUTION|>--- conflicted
+++ resolved
@@ -377,7 +377,8 @@
         # gaussian prior: constant_prior_term is _log_sqrt_det of prior covariance
         # uniform prior: constant_prior_term is log of (b-a)^n and constant from gaussian population density
         part_one = self.n_sim * self.constant_prior_term + det_term
-<<<<<<< HEAD
+        if self.huber_loss_delta is not None:
+            part_one += self.huber_constant
         expectation_log_sum = self._helper_sum_log_expectation(
             beta=beta,
             psi_inverse=psi_inverse,
@@ -385,12 +386,6 @@
             psi_inverse_transformed=psi_inverse_transformed,
             joint_model_params=joint_model_params
         )
-=======
-        if self.huber_loss_delta is not None:
-            part_one += self.huber_constant
-        expectation_log_sum = self._helper_sum_log_expectation(beta, psi_inverse,
-                                                               beta_transformed, psi_inverse_transformed)
->>>>>>> fba155fe
 
         # compute negative log-likelihood
         nll = -(part_one + expectation_log_sum)
